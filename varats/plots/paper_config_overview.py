"""
Generate graphs that show an overview of the state of all case-studies.
"""

from collections import OrderedDict, defaultdict
from datetime import datetime
from pathlib import Path
import typing as tp

import matplotlib.pyplot as plt
import matplotlib.style as style
import pandas as pd
import numpy as np
import seaborn as sb
from matplotlib.patches import Patch

from varats.data.reports.commit_report import CommitMap
from varats.data.report import MetaReport, FileStatusExtension
from varats.data.reports.empty_report import EmptyReport
from varats.plots.plot import Plot
from varats.plots.plot_utils import check_required_args, bisect_project
import varats.paper.paper_config as PC
from varats.utils.project_util import get_local_project_git


@check_required_args(["cmap", "project"])
def _gen_overview_plot_for_project(**kwargs: tp.Any) -> pd.DataFrame:
    current_config = PC.get_paper_config()

    if 'report_type' in kwargs:
        result_file_type: MetaReport = MetaReport.REPORT_TYPES[
            kwargs['report_type']]
    else:
        result_file_type = EmptyReport
    project = kwargs['project']
    cmap: CommitMap = kwargs['cmap']
    # load data
    revisions_list: tp.List[pd.DataFrame] = []
    for case_study in current_config.get_case_studies(project):
        processed_revisions = case_study.get_revisions_status(result_file_type)

<<<<<<< HEAD
        for rev in case_study.revisions:
=======
        for rev, status in processed_revisions:
>>>>>>> 785907c5
            time_id = cmap.time_id(rev)
            frame = pd.DataFrame(
                {
                    "commit_hash": rev,
                    "commit_id": time_id,
                    "status": status
                },
                index=[0])
            revisions_list.append(frame)
    revisions = pd.concat(revisions_list, ignore_index=True, sort=False)
    return revisions


def _gen_overview_plot(**kwargs: tp.Any) -> tp.Dict[str, tp.Any]:
    """
    Generate the data for the PaperConfigOverviewPlot.
    """
    current_config = PC.get_paper_config()

    if 'report_type' in kwargs:
        result_file_type: MetaReport = MetaReport.REPORT_TYPES[
            kwargs['report_type']]
    else:
        result_file_type = EmptyReport

    projects: tp.Dict[
        str, tp.Dict[int, tp.
                     List[tp.Tuple[str, FileStatusExtension]]]] = OrderedDict()

    for case_study in sorted(current_config.get_all_case_studies(),
                             key=lambda cs: (cs.project_name, cs.version)):
        processed_revisions = case_study.get_revisions_status(result_file_type)

        repo = get_local_project_git(case_study.project_name)
        revisions: tp.Dict[int, tp.List[
            tp.Tuple[str, FileStatusExtension]]] = defaultdict(list)

        # dict: year -> [ (revision: str, status: FileStatusExtension) ]
        for rev, status in processed_revisions:
            commit = repo.get(rev)
            commit_date = datetime.utcfromtimestamp(commit.commit_time)
            revisions[commit_date.year].append((rev, status))

        projects[case_study.project_name] = revisions

    min_years = []
    max_years = []
    for _, revisions in projects.items():
        years = revisions.keys()
        min_years.append(min(years))
        max_years.append(max(years))

    year_range = list(range(min(min_years), max(max_years) + 1))
    project_names = list(projects.keys())

    result: tp.Dict[str, tp.Any] = dict()
    result['year_range'] = year_range
    result['project_names'] = project_names

    revs_successful = []
    revs_blocked = []
    revs_total = []

    for _, revisions in projects.items():
        revs_successful_per_year = []
        revs_blocked_per_year = []
        revs_total_per_year = []
        for year in year_range:
            revs_in_year = revisions[year]
            if not revs_in_year:
                num_revs = np.nan
                num_successful_revs = np.nan
                num_blocked_revs = np.nan
            else:
                num_revs = len(revs_in_year)
                num_successful_revs = len([
                    rev for (rev, status) in revs_in_year
                    if status == FileStatusExtension.Success
                ])
                num_blocked_revs = len([
                    rev for (rev, status) in revs_in_year
                    if status == FileStatusExtension.Blocked
                ])

            revs_successful_per_year.append(num_successful_revs)
            revs_blocked_per_year.append(num_blocked_revs)
            revs_total_per_year.append(num_revs)

        revs_successful.append(revs_successful_per_year)
        revs_blocked.append(revs_blocked_per_year)
        revs_total.append(revs_total_per_year)

    result['revs_successful'] = revs_successful
    result['revs_blocked'] = revs_blocked
    result['revs_total'] = revs_total

    return result


def _plot_overview_graph(results: tp.Dict[str, tp.Any]) -> None:
    """
    Create a plot that shows an overview of all case-studies of a paper-config
    about how many revisions are successful per project/year.

    Args:
        results: the results data as generated by `_gen_overview_plot()`
    """
    num_years = len(results['year_range'])
    num_projects = len(results['project_names'])

    revs_successful = np.asarray(results['revs_successful'])
    revs_blocked = np.asarray(results['revs_blocked'])
    revs_total = np.asarray(results['revs_total'])

    # We want to interpolate three values/colors in the heatmap.
    # As seaborn's heatmap does not allow this, we manually compute the colors
    # for all entries and create a discrete color map from these colors.
    # The entries of the heatmap are then simply the indices of the data
    # mapped to the range [0,1].

    # the +0.5 is needed to prevent floating point precision issues
    revs_success_ratio = np.asarray([
        i + 0.5 if t > 0 else np.nan for i, t in enumerate(revs_total.flatten())
    ])
    revs_success_ratio = revs_success_ratio / len(revs_success_ratio)
    revs_success_ratio = revs_success_ratio.reshape(num_projects, num_years)

    # colors taken from seaborn's default palette
    success_color = np.asarray(
        (0.5568627450980392, 0.7294117647058823, 0.25882352941176473))
    blocked_color = np.asarray(
        (0.20392156862745098, 0.5411764705882353, 0.7411764705882353))
    failed_color = np.asarray((0.8862745098039215, 0.2901960784313726, 0.2))

    def to_color(n_success: float, n_blocked: float,
                 n_total: float) -> np.ndarray:
        f_success = n_success / float(n_total)
        f_blocked = n_blocked / float(n_total)
        f_failed = 1.0 - f_success - f_blocked
        return (f_success * success_color + f_blocked * blocked_color +
                f_failed * failed_color)

    colors = [
        to_color(revs_successful, revs_blocked, revs_total)
        for revs_successful, revs_blocked, revs_total in zip(
            revs_successful.flatten(), revs_blocked.flatten(),
            revs_total.flatten())
    ]

    labels = (np.asarray([
        f"{revs_successful:1.0f}/{revs_blocked:1.0f}\n{revs_total:1.0f}"
        for revs_successful, revs_blocked, revs_total in zip(
            revs_successful.flatten(), revs_blocked.flatten(),
            revs_total.flatten())
    ])).reshape(num_projects, num_years)

    # Note: See the following URL for this size calculation:
    # https://stackoverflow.com/questions/51144934/how-to-increase-the-cell-size-for-annotation-in-seaborn-heatmap

    #TODO (se-passau/VaRA#545): refactor dpi into plot_config. see.
    fontsize_pt = 12
    dpi = 1200

    # compute the matrix height in points and inches
    matrix_height_pt = fontsize_pt * num_projects * 40
    matrix_height_in = matrix_height_pt / dpi

    # compute the required figure height
    top_margin = 0.05
    bottom_margin = 0.10
    figure_height = matrix_height_in / (1 - top_margin - bottom_margin)

    # build the figure instance with the desired height
    plt.subplots(figsize=(18, figure_height),
                 gridspec_kw=dict(top=(1 - top_margin), bottom=bottom_margin))

    ax = sb.heatmap(revs_success_ratio,
                    annot=labels,
                    fmt='',
                    cmap=colors,
                    xticklabels=results['year_range'],
                    yticklabels=results['project_names'],
                    linewidths=.5,
                    vmin=0,
                    vmax=1,
                    cbar=False,
                    square=True)

    legend_entries = [
        Patch(facecolor=success_color),
        Patch(facecolor=blocked_color),
        Patch(facecolor=failed_color),
    ]
    ax.legend(legend_entries,
              ['Success (top left)', 'Blocked (top right)', 'Failed (bottom)'],
              loc='upper left',
              bbox_to_anchor=(1, 1))


class PaperConfigOverviewPlot(Plot):
    """
    Plot showing an overview of all case-studies.
    """

    NAME = 'paper_config_overview_plot'

    def __init__(self, **kwargs: tp.Any) -> None:
        super(PaperConfigOverviewPlot,
              self).__init__("paper_config_overview_plot", **kwargs)

    def plot(self, view_mode: bool) -> None:
        style.use(self.style)
        _plot_overview_graph(_gen_overview_plot(**self.plot_kwargs))

    def show(self) -> None:
        self.plot(True)
        plt.show()

    def save(self, path: tp.Optional[Path] = None,
             filetype: str = 'svg') -> None:
        self.plot(False)

        if path is None:
            plot_dir = Path(self.plot_kwargs["plot_dir"])
        else:
            plot_dir = path

        # TODO (se-passau/VaRA#545): refactor dpi into plot_config. see.
        plt.savefig(plot_dir / ("{graph_name}.{filetype}".format(
            graph_name=self.name, filetype=filetype)),
                    dpi=1200,
                    format=filetype)

    def calc_missing_revisions(self, boundary_gradient: float) -> tp.Set[str]:
        revisions = _gen_overview_plot_for_project(**self.plot_kwargs)
        project: str = self.plot_kwargs['project']

        def should_insert_revision(lhs_cm: str,
                                   rhs_cm: str) -> tp.Tuple[bool, float]:
            return (revisions[revisions["commit_hash"] == lhs_cm]["status"]
                   ).values.item() != (
                       revisions[revisions["commit_hash"] == rhs_cm]["status"]
                   ).values.item(), 1.0

        return bisect_project(set(revisions["commit_hash"]), project,
                              should_insert_revision)<|MERGE_RESOLUTION|>--- conflicted
+++ resolved
@@ -39,11 +39,7 @@
     for case_study in current_config.get_case_studies(project):
         processed_revisions = case_study.get_revisions_status(result_file_type)
 
-<<<<<<< HEAD
-        for rev in case_study.revisions:
-=======
         for rev, status in processed_revisions:
->>>>>>> 785907c5
             time_id = cmap.time_id(rev)
             frame = pd.DataFrame(
                 {
