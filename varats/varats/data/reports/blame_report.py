--- conflicted
+++ resolved
@@ -16,13 +16,9 @@
     map_commits,
     CommitRepoPair,
     CommitLookupTy,
-<<<<<<< HEAD
-    DUMMY_COMMIT,
-=======
     FullCommitHash,
     ShortCommitHash,
     UNCOMMITTED_COMMIT_HASH,
->>>>>>> 6d404037
 )
 
 
@@ -744,11 +740,7 @@
 
     for func_entry in report.function_entries:
         for interaction in func_entry.interactions:
-<<<<<<< HEAD
-            if (interaction.base_commit.commit_hash == DUMMY_COMMIT):
-=======
             if interaction.base_commit.commit_hash == UNCOMMITTED_COMMIT_HASH:
->>>>>>> 6d404037
                 continue
 
             base_commit = commit_lookup(interaction.base_commit)
