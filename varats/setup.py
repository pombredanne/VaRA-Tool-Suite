"""Setup config for the varats namespace package."""
import os

from setuptools import find_namespace_packages, setup

base_dir = os.path.dirname(__file__)

with open(base_dir + '/README.md') as f:
    long_description = f.read()

setup(
    name='varats',
    use_scm_version={
        'root': '..',
        "relative_to": __file__,
        "fallback_version": '11.0.0'
    },
    url='https://github.com/se-passau/vara-tool-suite',
    packages=find_namespace_packages(include=['varats.*']),
    namespace_packages=["varats"],
    setup_requires=["pytest-runner", "setuptools_scm"],
    tests_require=["pytest", "pytest-cov"],
    install_requires=[
        "argparse-utils>=1.2.0",
        "benchbuild>=6.2.7",
        "click>=8.0.1",
        "distro>=1.5.0",
        "graphviz>=0.14.2",
        "Jinja2>=3.0.1",
        "kaleido>=0.2.1",
        "matplotlib>=3.1.2",
        "numpy>=1.20",
        "packaging>=20.1",
        "pandas>=0.22.0",
        "plotly>=4.14.1",
        "plumbum>=1.6.6",
        "pygit2>=0.28.2",
        "PyGithub>=1.47",
        "pygtrie",
        "pylatex>=1.4.1",
        "PyQt5>=5.10.0",
        "PyQt5-stubs>=5.10.0",
        "PyYAML>=5.1",
        "pyzmq>=19.0.0",
        "requests>=2.24.0",
        "rich>=1.3.1",
<<<<<<< HEAD
        "scikit-learn>=0.23.1",
        "seaborn>=0.8.0",
        "statsmodels>=0.11.1",
=======
        "scikit-learn~=1.0.2",
        "seaborn>=0.8.0",
        "statsmodels~=0.13.1",
>>>>>>> 51db8fc5
        "tabulate>=0.8.6",
        "varats-core>=11.0.0",
        "wllvm>=1.1.4",
    ],
    author="Florian Sattler",
    author_email="sattlerf@cs.uni-saarland.de",
    license="BSD 2-Clause",
    long_description=long_description,
    long_description_content_type="text/markdown",
    entry_points={
        "gui_scripts": [
            'vara-graphview = varats.tools.driver_graph_view:main',
        ],
        "console_scripts": [
            'vara-art = varats.tools.driver_artefacts:main',
            'vara-buildsetup = varats.tools.driver_build_setup:main',
            'vara-config = varats.tools.driver_config:main',
            'vara-container = varats.tools.driver_container:main',
            'vara-cs = varats.tools.driver_casestudy:main',
            'vara-develop = varats.tools.driver_develop:main',
            'vd = varats.tools.driver_develop:main',
            'vara-gen-bbconfig = '
            'varats.tools.driver_gen_benchbuild_config:main',
            'vara-gen-commitmap = varats.tools.driver_gen_commitmap:main',
            'vara-pc = varats.tools.driver_paper_config:main',
            'vara-plot = varats.tools.driver_plot:main',
            'vara-run = varats.tools.driver_run:main',
            'vara-table = varats.tools.driver_table:main',
            'vara-cve = varats.tools.driver_cve:main',
        ]
    },
    python_requires='>=3.7'
)<|MERGE_RESOLUTION|>--- conflicted
+++ resolved
@@ -44,15 +44,9 @@
         "pyzmq>=19.0.0",
         "requests>=2.24.0",
         "rich>=1.3.1",
-<<<<<<< HEAD
-        "scikit-learn>=0.23.1",
-        "seaborn>=0.8.0",
-        "statsmodels>=0.11.1",
-=======
         "scikit-learn~=1.0.2",
         "seaborn>=0.8.0",
         "statsmodels~=0.13.1",
->>>>>>> 51db8fc5
         "tabulate>=0.8.6",
         "varats-core>=11.0.0",
         "wllvm>=1.1.4",
