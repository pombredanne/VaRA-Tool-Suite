"""Test VaRA project utilities."""
import typing as tp
import unittest
from os.path import isdir
from pathlib import Path

from benchbuild.utils.cmd import git, mkdir
from plumbum import local

from tests.test_utils import run_in_test_environment, UnitTestFixtures
from varats.project.project_util import (
    get_project_cls_by_name,
    get_loaded_vara_projects,
    ProjectBinaryWrapper,
    BinaryType,
)
from varats.projects.c_projects.gravity import Gravity
from varats.projects.discover_projects import initialize_projects
from varats.tools.bb_config import create_new_bb_config
from varats.ts_utils.project_sources import (
    VaraTestRepoSource,
    VaraTestRepoSubmodule,
)
from varats.utils.settings import create_new_varats_config, bb_cfg


class TestProjectLookup(unittest.TestCase):
    """Tests different project lookup methods."""

    @classmethod
    def setUp(cls) -> None:
        """Initialize all projects before running tests."""
        initialize_projects()

    def test_project_lookup_by_name(self) -> None:
        """Check if we can load project classes from their name."""
        grav_prj_cls = get_project_cls_by_name("gravity")

        self.assertEqual(grav_prj_cls, Gravity)

    def test_failed_project_lookup(self) -> None:
        """Check if we correctly fail, should a project be queried that does not
        exist."""
        self.assertRaises(
            LookupError, get_project_cls_by_name, "this_project_does_not_exists"
        )

    def test_project_iteration(self) -> None:
        """Check if we can iterate over loaded vara projects."""
        found_gravity = False
        for prj_cls in get_loaded_vara_projects():
            if prj_cls.NAME == "gravity":
                found_gravity = True

        self.assertTrue(found_gravity)


class TestVaraTestRepoSource(unittest.TestCase):
    """Test if directories and files of a VaraTestRepoSource and its
    VaraTestRepoSubmodules are correctly set up."""

    revision: tp.ClassVar[str]
    bb_result_report_path: tp.ClassVar[Path]
    bb_result_lib_path: tp.ClassVar[Path]
    elementalist: tp.ClassVar[VaraTestRepoSource]
    fire_lib: tp.ClassVar[VaraTestRepoSubmodule]
    water_lib: tp.ClassVar[VaraTestRepoSubmodule]

    @classmethod
    def setUp(cls) -> None:
        """Define a multi library example repo."""

        cls.revision = "e64923e69e"

        cls.bb_result_report_path = Path(
            "benchbuild/results/GenerateBlameReport"
        )
        cls.bb_result_lib_path = Path(
            cls.bb_result_report_path /
            f"TwoLibsOneProjectInteractionDiscreteLibsSingle"
            f"Project-cpp_projects@{cls.revision}" /
            "TwoLibsOneProjectInteractionDiscreteLibsSingleProject"
        )

        cls.elementalist = VaraTestRepoSource(
            project_name="TwoLibsOneProjectInteractionDiscreteLibsSingleProject",
            remote="LibraryAnalysisRepos"
            "/TwoLibsOneProjectInteractionDiscreteLibsSingleProject"
            "/Elementalist",
            local="TwoLibsOneProjectInteractionDiscreteLibsSingleProject"
            "/Elementalist",
            refspec="origin/HEAD",
            limit=None,
            shallow=False
        )

        cls.fire_lib = VaraTestRepoSubmodule(
            remote="LibraryAnalysisRepos"
            "/TwoLibsOneProjectInteractionDiscreteLibsSingleProject"
            "/fire_lib",
            local="TwoLibsOneProjectInteractionDiscreteLibsSingleProject"
            "/fire_lib",
            refspec="origin/HEAD",
            limit=None,
            shallow=False,
        )

        cls.water_lib = VaraTestRepoSubmodule(
            remote="LibraryAnalysisRepos"
            "/TwoLibsOneProjectInteractionDiscreteLibsSingleProject"
            "/water_lib",
            local="TwoLibsOneProjectInteractionDiscreteLibsSingleProject"
            "/water_lib",
            refspec="origin/HEAD",
            limit=None,
            shallow=False,
        )

    @run_in_test_environment(UnitTestFixtures.TEST_PROJECTS)
    def test_vara_test_repo_dir_creation(self) -> None:
        """Test if the needed directories of the main repo and its submodules
        are present."""

        mkdir("-p", self.bb_result_report_path)

        self.elementalist.version(
            f"{self.bb_result_report_path}/"
            f"TwoLibsOneProjectInteractionDiscreteLibsSingleProject"
            f"-cpp_projects@{self.revision}",
            version=self.revision
        )

        # Are directories present?
        self.assertTrue(
            isdir(
                f"{str(bb_cfg()['tmp_dir'])}/"
                f"TwoLibsOneProjectInteractionDiscreteLibsSingleProject"
            )
        )
        self.assertTrue(isdir(self.bb_result_lib_path))
        self.assertTrue(isdir(self.bb_result_lib_path / "Elementalist"))
        self.assertTrue(isdir(self.bb_result_lib_path / "fire_lib"))
        self.assertTrue(isdir(self.bb_result_lib_path / "water_lib"))
        self.assertTrue(
            isdir(
                self.bb_result_lib_path / "Elementalist" / "external" /
                "fire_lib"
            )
        )
        self.assertTrue(
            isdir(
                self.bb_result_lib_path / "Elementalist" / "external" /
                "water_lib"
            )
        )

    @run_in_test_environment(UnitTestFixtures.TEST_PROJECTS)
    def test_vara_test_repo_gitted_renaming(self) -> None:
        """Test if the .gitted files are correctly renamed back to their
        original git name."""
        self.elementalist.version(
            f"{self.bb_result_report_path}/"
            f"TwoLibsOneProjectInteractionDiscreteLibsSingleProject"
            f"-cpp_projects@{self.revision}",
            version=self.revision
        )

        # Are .gitted files correctly renamed?
        self.assertTrue(
            isdir(self.bb_result_lib_path / "Elementalist" / ".git")
        )
        self.assertTrue(isdir(self.bb_result_lib_path / "fire_lib" / ".git"))
        self.assertTrue(isdir(self.bb_result_lib_path / "water_lib" / ".git"))
        self.assertTrue(
            (self.bb_result_lib_path / "Elementalist" / ".gitmodules").exists()
        )

    @run_in_test_environment(UnitTestFixtures.TEST_PROJECTS)
    def test_vara_test_repo_lib_checkout(self) -> None:
        """Test if the repositories are checked out at the specified
        revision."""
        self.elementalist.version(
            f"{self.bb_result_report_path}/"
            f"TwoLibsOneProjectInteractionDiscreteLibsSingleProject"
            f"-cpp_projects@{self.revision}",
            version=self.revision
        )

        # Are repositories checked out at correct commit hash?
        with local.cwd(self.bb_result_lib_path / "Elementalist"):
            self.assertEqual(
                self.revision[:7],
                git('rev-parse', '--short', 'HEAD').rstrip()
            )

        with local.cwd(self.bb_result_lib_path / "fire_lib"):
            self.assertEqual(
                "ead5e00",
                git('rev-parse', '--short', 'HEAD').rstrip()
            )

        with local.cwd(self.bb_result_lib_path / "water_lib"):
            self.assertEqual(
                "58ec513",
                git('rev-parse', '--short', 'HEAD').rstrip()
            )

        with local.cwd(self.bb_result_lib_path / "earth_lib"):
            self.assertEqual(
                "1db6fbe",
                git('rev-parse', '--short', 'HEAD').rstrip()
            )

    def test_if_project_names_are_well_formed(self) -> None:
        """Tests if project names are well-formed, e.g., they must not contain a
        dash."""

        varats_cfg = create_new_varats_config()
        bb_cfg = create_new_bb_config(varats_cfg, True)
        loaded_project_paths: tp.List[str] = bb_cfg["plugins"]["projects"].value

        loaded_project_names = [
            project_path.rsplit(sep='.', maxsplit=1)[1]
            for project_path in loaded_project_paths
        ]
        for project_name in loaded_project_names:
            if '-' in project_name:
                self.fail(
                    f"The project name {project_name} must not contain the "
                    f"dash character."
                )


class TestProjectBinaryWrapper(unittest.TestCase):
    """Test if we can correctly setup and use the RevisionBinaryMap."""

    def test_execution_of_executable(self) -> None:
<<<<<<< HEAD
        """Check if we can execute an executable binary."""
        binary = ProjectBinaryWrapper("ls", "/bin/ls", BinaryType.EXECUTABLE)
=======
        """Check if we can execute a executable bianries."""
        binary = ProjectBinaryWrapper(
            "ls", Path("/bin/ls"), BinaryType.EXECUTABLE
        )
>>>>>>> 4d8f5714

        ret = binary()
        self.assertIsNotNone(ret)
        self.assertIsInstance(ret, str)

    def test_execution_of_libraries(self) -> None:
        """Check whether we fail when executing a shared/static library."""
        static_lib_binary = ProjectBinaryWrapper(
            "ls", Path("/bin/ls"), BinaryType.STATIC_LIBRARY
        )
        self.assertIsNone(static_lib_binary())

        shared_lib_binary = ProjectBinaryWrapper(
            "ls", Path("/bin/ls"), BinaryType.SHARED_LIBRARY
        )
        self.assertIsNone(shared_lib_binary())<|MERGE_RESOLUTION|>--- conflicted
+++ resolved
@@ -235,15 +235,10 @@
     """Test if we can correctly setup and use the RevisionBinaryMap."""
 
     def test_execution_of_executable(self) -> None:
-<<<<<<< HEAD
-        """Check if we can execute an executable binary."""
-        binary = ProjectBinaryWrapper("ls", "/bin/ls", BinaryType.EXECUTABLE)
-=======
         """Check if we can execute a executable bianries."""
         binary = ProjectBinaryWrapper(
             "ls", Path("/bin/ls"), BinaryType.EXECUTABLE
         )
->>>>>>> 4d8f5714
 
         ret = binary()
         self.assertIsNotNone(ret)
